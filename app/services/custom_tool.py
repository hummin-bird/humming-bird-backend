from __future__ import annotations

from typing import ClassVar

from pydantic import BaseModel, Field, AnyUrl

from portia.config import LLM_TOOL_MODEL_KEY
from portia.model import Message
from portia.tool import Tool, ToolRunContext

from typing import List, Union, Type
import os
import httpx
from portia.errors import ToolHardError, ToolSoftError
import httpx


class StringListSchema(BaseModel):
    items: List[str] = Field(..., min_items=5, max_items=5)


class ProductSchema(BaseModel):
    id: str
    name: str
    description: str
    image_url: AnyUrl
    website_url: AnyUrl


class ProductListSchema(BaseModel):
    products: List[ProductSchema]


class LLMToolSchema(BaseModel):
    """Input for LLM Tool."""

    task: str = Field(
        ...,
        description="The task to be completed by the LLM tool.",
    )

<<<<<<< HEAD
class UrlOnlySchema(BaseModel):
    url: AnyUrl
=======
>>>>>>> bd406e33

class LLMstructureTool(Tool[str]):
    """General purpose LLM tool. Customizable to user requirements. Won't call other tools."""

    LLM_TOOL_ID: ClassVar[str] = "llm_structure_tool"
    id: str = LLM_TOOL_ID
    name: str = "LLM Structure Tool"
    description: str = (
        "Jack of all trades tool to respond to a prompt by relying solely on LLM capabilities. "
        "YOU NEVER CALL OTHER TOOLS. You use your native capabilities as an LLM only. "
        "This includes using your general knowledge, your in-built reasoning "
        "and your code interpreter capabilities. This tool can be used to summarize the outputs of "
        "other tools, make general language model queries or to answer questions. This should be "
        "used only as a last resort when no other tool satisfies a step in a task, however if "
        "there are no other tools that can be used to complete a step or for steps that don't "
        "require a tool call, this SHOULD be used"
    )
    args_schema: type[BaseModel] = LLMToolSchema
    product_list_schema: type[BaseModel] = ProductListSchema
    output_schema: tuple[str, str] = (
        "str",
        "The LLM's response to the user query.",
    )
    prompt: str = """
        You are a Jack of all trades used to respond to a prompt by relying solely on LLM.
        capabilities. YOU NEVER CALL OTHER TOOLS. You use your native capabilities as an LLM
         only. This includes using your general knowledge, your in-built reasoning and
         your code interpreter capabilities. You exist as part of a wider system of tool calls
         for a multi-step task to be used to answers questions, summarize outputs of other tools
         and to make general language model queries. You might not have all the context of the
         wider task, so you should use your general knowledge and reasoning capabilities to make
         educated guesses and assumptions where you don't have all the information. Be concise and
         to the point.
        """
    tool_context: str = ""

    def run(self, ctx: ToolRunContext, task: str) -> str:
        """Run the LLMTool."""
        model = ctx.config.resolve_model(LLM_TOOL_MODEL_KEY)

        # Define system and user messages
        context = (
            "Additional context for the LLM tool to use to complete the task, provided by the "
            "run information and results of other tool calls. Use this to resolve any "
            "tasks"
        )
        if ctx.execution_context.plan_run_context:
            context += f"\nRun context: {ctx.execution_context.plan_run_context}"
        if self.tool_context:
            context += f"\nTool context: {self.tool_context}"
        content = task if not len(context.split("\n")) > 1 else f"{context}\n\n{task}"
        messages = [
            Message(role="user", content=self.prompt),
            Message(role="user", content=content),
        ]
        response = model.get_structured_response(
            messages, schema=self.product_list_schema
        )
        return response.model_dump(mode="json")


class ListSchema(BaseModel):
    products: List


class LLMlistTool(Tool[str]):
    """General purpose LLM tool. Customizable to user requirements. Won't call other tools."""

    LLM_TOOL_ID: ClassVar[str] = "llm_list_tool"
    id: str = LLM_TOOL_ID
    name: str = "LLM List Tool"
    description: str = (
        "Jack of all trades tool to respond to a prompt by relying solely on LLM capabilities. "
        "YOU NEVER CALL OTHER TOOLS. You use your native capabilities as an LLM only. "
        "This includes using your general knowledge, your in-built reasoning "
        "and your code interpreter capabilities. This tool can be used to summarize the outputs of "
        "other tools, make general language model queries or to answer questions. This should be "
        "used only as a last resort when no other tool satisfies a step in a task, however if "
        "there are no other tools that can be used to complete a step or for steps that don't "
        "require a tool call, this SHOULD be used"
    )
    args_schema: type[BaseModel] = LLMToolSchema
    list_schema: type[BaseModel] = StringListSchema
    output_schema: tuple[str, str] = (
        "str",
        "The LLM's response to the user query.",
    )
    prompt: str = """
        You are a jack-of-all-trades assistant that responds using only your native LLM capabilities. 
        You NEVER call other tools—instead, rely on your general knowledge, built-in reasoning, 
        and code interpreter skills. You are part of a larger system of tool calls used to answer 
        questions, summarize tool outputs, and handle general language tasks. Since you may not always 
        have full context, make smart assumptions based on reasoning. Be concise and to the point.
        """
    tool_context: str = ""

    def run(self, ctx: ToolRunContext, task: str) -> str:
        """Run the LLMTool."""
        model = ctx.config.resolve_model(LLM_TOOL_MODEL_KEY)

        # Define system and user messages
        context = (
            "Additional context for the LLM tool to use to complete the task, provided by the "
            "run information and results of other tool calls. Use this to resolve any "
            "tasks"
        )
        if ctx.execution_context.plan_run_context:
            context += f"\nRun context: {ctx.execution_context.plan_run_context}"
        if self.tool_context:
            context += f"\nTool context: {self.tool_context}"
        content = task if not len(context.split("\n")) > 1 else f"{context}\n\n{task}"
        messages = [
            Message(role="user", content=self.prompt),
            Message(role="user", content=content),
        ]
        response = model.get_structured_response(messages, schema=self.list_schema)
        return response.model_dump(mode="json")



MAX_RESULTS = 3


class SearchToolSchema(BaseModel):
    """Input for SearchTool."""

    search_query: str = Field(
        ...,
        description=(
            "The query to search for. For example, 'what is the capital of France?' or "
            "'who won the US election in 2020?'"
        ),
    )


class LogoSearchTool(Tool[str]):
    """Searches the internet to find answers to the search query provided.."""

    id: str = "logo_search_tool"
    name: str = "Logo Search Tool"
    description: str = (
    "Searches the internet (using Tavily) to find the official logo of the website provided in the search query. "
    "Returns only the URL of the logo image (preferably in PNG or SVG format). "
    "The search tool can access general website information but will only return a logo URL and no other data."
    )
    args_schema: type[BaseModel] = SearchToolSchema
    output_schema: tuple[Union[str, Type[BaseModel]], str]
    should_summarize: bool = True

    def run(self, _: ToolRunContext, search_query: str) -> str:
        """Run the Search Tool."""
        api_key = os.getenv("TAVILY_API_KEY")
        if not api_key or api_key == "":
            raise ToolHardError("TAVILY_API_KEY is required to use search")

        url = "https://api.tavily.com/search"

        payload = {
            "query": search_query,
            "include_answer": True,
            "api_key": api_key,
        }
        headers = {"Content-Type": "application/json"}

        response = httpx.post(url, headers=headers, json=payload)
        response.raise_for_status()
        json_response = response.json()
        if "answer" in json_response:
            results = json_response["results"]
            return results[:MAX_RESULTS]
        raise ToolSoftError(f"Failed to get answer to search: {json_response}")<|MERGE_RESOLUTION|>--- conflicted
+++ resolved
@@ -39,11 +39,8 @@
         description="The task to be completed by the LLM tool.",
     )
 
-<<<<<<< HEAD
 class UrlOnlySchema(BaseModel):
     url: AnyUrl
-=======
->>>>>>> bd406e33
 
 class LLMstructureTool(Tool[str]):
     """General purpose LLM tool. Customizable to user requirements. Won't call other tools."""
