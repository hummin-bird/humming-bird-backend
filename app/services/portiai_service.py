--- conflicted
+++ resolved
@@ -8,28 +8,20 @@
 from pathlib import Path
 from dotenv import load_dotenv
 from openai import OpenAI
-<<<<<<< HEAD
-=======
 from app.logging_config import setup_logger
 from app.utils.websocket_manager import websocket_manager
+from app.service.logo_search import LogoSearchService
 
 # Load environment variables first
 load_dotenv()
 OPENAI_API_KEY = os.getenv("OPENAI_API_KEY")
->>>>>>> ec015df5
+
 
 # Add the project root to the Python path
 project_root = str(Path(__file__).parent.parent.parent)
 if project_root not in sys.path:
     sys.path.append(project_root)
 
-<<<<<<< HEAD
-from app.logging_config import setup_logger
-
-import json
-
-=======
->>>>>>> ec015df5
 # Get the logger for this module
 logger = setup_logger(__name__, "portia_ai.log")
 
@@ -119,7 +111,6 @@
         logger.info("Load all curstom tools")
         
         try:
-<<<<<<< HEAD
             with open(os.path.join(current_dir, "generation_plan.json"), "r") as f:
                 plan_json = f.read()
                 
@@ -154,79 +145,7 @@
         except Exception as e:
             logger.error(f"Error in generate_tools: {str(e)}")
             raise
-=======
-            # Create a default Portia config with LLM provider set to Google GenAI and model set to Gemini 2.0 Flash
-            openai_config = Config.from_default(
-                storage_class=StorageClass.CLOUD,
-                llm_provider=LLMProvider.OPENAI,
-                llm_model_name=LLMModel.GPT_4_O_MINI,
-            )
-            logger.info(f"Setup LLM configuration for session {self.session_id}")
-            
-            # Configure the root logger to capture all logs
-            root_logger = logging.getLogger()
-            log_handler = LogHandler(log_queue)
-            root_logger.addHandler(log_handler)
-            
-            # Instantiate a Portia instance
-            self.portia = Portia(
-                config=openai_config,
-                tools=[
-                    open_source_tool_registry.get_tool("llm_tool"),
-                    custom_tool_registry.get_tool("llm_structure_tool"),
-                    custom_tool_registry.get_tool("llm_list_tool"),
-                    open_source_tool_registry.get_tool("search_tool"),
-                ],
-            )
-            logger.info(f"Load all custom tools for session {self.session_id}")
-            
-            try:
-                with open(os.path.join(current_dir, "generation_plan.json"), "r") as f:
-                    plan_json = f.read()
-                    
-                    # Clean the text data
-                    cleaned_text = clean_text(text_data)
-                    
-                    # Replace PRODUCT_INFO with the cleaned text data
-                    plan_json = plan_json.replace("PRODUCT_INFO", cleaned_text)
 
-                    try:
-                        plan = Plan.model_validate_json(plan_json)
-                        plan.id = PlanUUID()
-                    except Exception as e:
-                        error_msg = f"Error validating plan JSON for session {self.session_id}: {str(e)}"
-                        logger.error(error_msg)
-                        logger.error(f"Plan JSON content: {plan_json[:500]}...")
-                        if self.session_id:
-                            await websocket_manager.broadcast_log(self.session_id, error_msg, "ERROR")
-                        raise
-
-                logger.info(f"Load saved plan for session {self.session_id}")
-                with execution_context(end_user_id="demo"):
-                    self.portia.storage.save_plan(plan)
-                    self.plan_run = self.portia.run_plan(plan)
-                logger.info(f"Plan finished for session {self.session_id}")
-
-                output = self.plan_run.outputs.step_outputs[f"$structured_output"].value
-                logger.info(f"Products achieved for session {self.session_id}")
-                return output["products"]
-                
-            except Exception as e:
-                error_msg = f"Error in generate_tools for session {self.session_id}: {str(e)}"
-                logger.error(error_msg)
-                if self.session_id:
-                    await websocket_manager.broadcast_log(self.session_id, error_msg, "ERROR")
-                raise
-
-        finally:
-            # Signal the log streaming task to stop
-            await log_queue.put(None)
-            await log_stream_task
-
-            # Clean up the log handler
-            root_logger = logging.getLogger()
-            root_logger.removeHandler(log_handler)
->>>>>>> ec015df5
 
 if __name__ == "__main__":
     import asyncio
