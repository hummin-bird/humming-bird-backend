--- conflicted
+++ resolved
@@ -8,10 +8,6 @@
 from pathlib import Path
 from dotenv import load_dotenv
 from openai import OpenAI
-<<<<<<< HEAD
-=======
-from app.logging_config import setup_logger
->>>>>>> d6737e7d
 
 # Load environment variables first
 load_dotenv()
@@ -144,13 +140,8 @@
                 self.plan_run = self.portia.run_plan(plan)
             logger.info("Plan finished")
 
-<<<<<<< HEAD
+
             output = self.plan_run.outputs.step_outputs[f"$structured_output"].value["products"][:6]
-=======
-            output = self.plan_run.outputs.step_outputs[f"$structured_output"].value[
-                "products"
-            ]
->>>>>>> d6737e7d
             logger.info(f"Products Achieved {output}")
             logo_urls = await self.logo_search_service.get_logo_urls(output)
             output = self.logo_search_service.reassign_logo_urls(output, logo_urls)
