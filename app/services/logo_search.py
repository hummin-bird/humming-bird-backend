--- conflicted
+++ resolved
@@ -190,13 +190,8 @@
         )
         query = f"The product is {product_name}"
         if product_website:
-<<<<<<< HEAD
             query += f", the official website is {product_website}"
         
-=======
-            query += f", website is {product_website}"
-
->>>>>>> d6737e7d
         query += ", Find the image URL of the product logo ending with png, jpg, or svg. Just give me the image URL, no additional information."
 
         try:
